--- conflicted
+++ resolved
@@ -9,7 +9,6 @@
 import com.devoxx.genie.ui.panel.*;
 import com.devoxx.genie.ui.settings.DevoxxGenieStateService;
 import com.devoxx.genie.ui.topic.AppTopics;
-import com.intellij.openapi.diagnostic.Logger;
 import com.intellij.openapi.project.Project;
 import com.intellij.openapi.ui.Splitter;
 import com.intellij.openapi.util.Disposer;
@@ -30,8 +29,6 @@
  * The Devoxx Genie Tool Window Content.
  */
 public class DevoxxGenieToolWindowContent implements SettingsChangeListener {
-
-    private static final Logger LOG = Logger.getInstance(DevoxxGenieToolWindowContent.class);
 
     private static final float SPLITTER_PROPORTION = 0.8f;
 
@@ -98,7 +95,6 @@
         contentPanel.setLayout(new BorderLayout());
         contentPanel.add(createTopPanel(), BorderLayout.NORTH);
         contentPanel.add(createSplitter(), BorderLayout.CENTER);
-        contentPanel.add(createActionButtonsPanel(), BorderLayout.SOUTH);
     }
 
     private void setupListeners() {
@@ -122,19 +118,11 @@
      *
      * @return the splitter
      */
-<<<<<<< HEAD
-    private OnePixelSplitter createSplitter() {
-        OnePixelSplitter splitter = new OnePixelSplitter(true); // vertical split
-        splitter.setProportion(0.75f);
-=======
     private @NotNull Splitter createSplitter() {
         OnePixelSplitter splitter = new OnePixelSplitter(true, SPLITTER_PROPORTION);
         splitter.setFirstComponent(promptOutputPanel);
         splitter.setSecondComponent(submitPanel);
->>>>>>> 76426c9a
         splitter.setHonorComponentsMinimumSize(true);
-        splitter.setFirstComponent(promptOutputPanel);
-        splitter.setSecondComponent(promptInputArea);
         return splitter;
     }
 
@@ -173,8 +161,6 @@
         } else {
             llmProviderPanel.setLastSelectedProvider();
         }
-
-        submitPanel.getActionButtonsPanel().configureSearchButtonsVisibility();
     }
 
     /**
