--- conflicted
+++ resolved
@@ -32,7 +32,6 @@
     ]]></description>
 
     <change-notes><![CDATA[
-<<<<<<< HEAD
         <h2>V0.0.15</h2>
         <UL>
             <LI>Allow project source selection for prompt RAG</LI>
@@ -40,11 +39,9 @@
          <h2>V0.0.14</h2>
         <UL>
             <LI>Bug fix : Keep first system prompt in CircularQueue</LI>
-=======
         <h2>V0.0.14</h2>
         <UL>
             <LI>Bug fix : CircularQueue fix for first SystemMessage</LI>
->>>>>>> a0c5b375
         </UL>
         <h2>V0.0.13</h2>
         <UL>
