<<<<<<< HEAD
#Thu Sep 05 09:00:29 CEST 2024
=======
#Wed Sep 04 13:52:11 CEST 2024
>>>>>>> df43af03
version=0.2.17<|MERGE_RESOLUTION|>--- conflicted
+++ resolved
@@ -1,6 +1,2 @@
-<<<<<<< HEAD
 #Thu Sep 05 09:00:29 CEST 2024
-=======
-#Wed Sep 04 13:52:11 CEST 2024
->>>>>>> df43af03
 version=0.2.17